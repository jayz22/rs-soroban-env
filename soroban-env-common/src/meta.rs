//! This module contains version constants (and other metadata) that are
//! embedded in binaries (especially WASM binaries) compiled against a
//! particular version of this crate. Versioning at this level provides an early
//! diagnostic check for compatibility between a loaded WASM binary and the
//! [Env](crate::Env) interface provided by the host, rather than a cryptic failure
//! due to a runtime host function signature mismatch.

// Currently the only constant is `INTERFACE_VERSION` which is a u64 with a low
// and high component. The low component is a pre-release version which should
// be zero any time you make a real release, and the high component is the
// ledger version / protocol version (the two terms are used interchangably in
// the stellar codebase), which should both match the major release version of
// soroban and the major release version of stellar-core that it's embedded
// within.
//
// Protocol numbers will be checked for ordered compatibility (a host will only
// run protocols it's at least as new as) whereas pre-release numbers will be
// checked for _exact_ identity. Any pre-release number is considered
// incompatible with every other pre-release number, requires recompiling
// contracts.
//
// Any change to the logical interface of a released version of soroban (with a
// nonzero major version):
//
//   - Must be accompanied by a protocol-number increment, so the network
//     switches behaviour in consensus, and can gate backward-compatibility code
//     on protocol transitions during replay.
//
//   - Should in most cases made in a way that's backward compatible with old
//     versions, so that an old contract can continue to run on a new host.
//     Exceptions can be made for intentional breakage such as deprecating bad
//     functionality or insecure functions, but keep in mind any code that was
//     exercised in a recorded transaction _must_ stay around at least gated by
//     protocol so it can replay correctly.
//
// When a release goes out, it should have pre-release version zero. During
// development of a new release, or before the initial release of soroban, a
// nonzero pre-release number can be used to force recompiles on interface
// changes.

pub const ENV_META_V0_SECTION_NAME: &str = "contractenvmetav0";

soroban_env_macros::generate_env_meta_consts!(
    ledger_protocol_version: 20,
<<<<<<< HEAD
    pre_release_version: 44,
=======
    pre_release_version: 45,
>>>>>>> e6e02dc4
);

pub fn get_ledger_protocol_version(interface_version: u64) -> u32 {
    // The ledger protocol version is the high 32 bits of INTERFACE_VERSION
    (interface_version >> 32) as u32
}

pub fn get_pre_release_version(interface_version: u64) -> u32 {
    // The pre-release version is the low 32 bits of INTERFACE_VERSION
    interface_version as u32
}<|MERGE_RESOLUTION|>--- conflicted
+++ resolved
@@ -42,11 +42,7 @@
 
 soroban_env_macros::generate_env_meta_consts!(
     ledger_protocol_version: 20,
-<<<<<<< HEAD
-    pre_release_version: 44,
-=======
     pre_release_version: 45,
->>>>>>> e6e02dc4
 );
 
 pub fn get_ledger_protocol_version(interface_version: u64) -> u32 {
