--- conflicted
+++ resolved
@@ -17,22 +17,6 @@
 exclude = ["soroban-test-wasms/wasm-workspace"]
 
 [workspace.package]
-<<<<<<< HEAD
-version = "20.0.2"
-
-[workspace.dependencies]
-soroban-env-common = { version = "=20.0.2", path = "soroban-env-common", default-features = false }
-soroban-env-guest = { version = "=20.0.2", path = "soroban-env-guest" }
-soroban-env-host = { version = "=20.0.2", path = "soroban-env-host" }
-soroban-env-macros = { version = "=20.0.2", path = "soroban-env-macros" }
-soroban-builtin-sdk-macros = { version = "=20.0.2", path = "soroban-builtin-sdk-macros" }
-
-# NB: When updating, also update the version in rs-soroban-env dev-dependencies
-[workspace.dependencies.stellar-xdr]
-version = "=20.0.2"
-# git = "https://github.com/stellar/rs-stellar-xdr"
-# rev = "a928e82943e4e93c887555fdec3b1e139ad810d2"
-=======
 version = "20.2.2"
 rust-version = "1.74.0"
 
@@ -48,7 +32,6 @@
 version = "=20.1.0"
 # git = "https://github.com/stellar/rs-stellar-xdr"
 # rev = "8b9d623ef40423a8462442b86997155f2c04d3a1"
->>>>>>> abd977d6
 default-features = false
 
 [workspace.dependencies.wasmi]
