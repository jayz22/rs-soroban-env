use std::rc::Rc;

use crate::xdr::{LedgerEntry, LedgerKey, ScHostStorageErrorCode};
use crate::HostError;
use im_rc::OrdMap;

#[derive(Clone, Debug, Eq, PartialEq)]
pub enum AccessType {
    ReadOnly,
    ReadWrite,
}

pub trait SnapshotSource {
    fn get(&self, key: &LedgerKey) -> Result<LedgerEntry, HostError>;
    fn has(&self, key: &LedgerKey) -> Result<bool, HostError>;
}

#[derive(Clone, Default)]
pub struct Footprint(pub OrdMap<LedgerKey, AccessType>);

impl Footprint {
    pub fn record_access(&mut self, key: &LedgerKey, ty: AccessType) {
        if let Some(existing) = self.0.get(key) {
            match (existing, ty.clone()) {
                (AccessType::ReadOnly, AccessType::ReadOnly) => (),
                (AccessType::ReadOnly, AccessType::ReadWrite) => {
                    // The only interesting case is an upgrade
                    // from previously-read-only to read-write.
                    self.0.insert(key.clone(), ty);
                }
                (AccessType::ReadWrite, AccessType::ReadOnly) => (),
                (AccessType::ReadWrite, AccessType::ReadWrite) => (),
            }
        } else {
            self.0.insert(key.clone(), ty);
        }
    }

    pub fn enforce_access(&mut self, key: &LedgerKey, ty: AccessType) -> Result<(), HostError> {
        if let Some(existing) = self.0.get(key) {
            match (existing, ty) {
                (AccessType::ReadOnly, AccessType::ReadOnly) => Ok(()),
                (AccessType::ReadOnly, AccessType::ReadWrite) => {
                    Err(ScHostStorageErrorCode::ReadwriteAccessToReadonlyEntry.into())
                }
                (AccessType::ReadWrite, AccessType::ReadOnly) => Ok(()),
                (AccessType::ReadWrite, AccessType::ReadWrite) => Ok(()),
            }
        } else {
            Err(ScHostStorageErrorCode::AccessToUnknownEntry.into())
        }
    }
}

#[derive(Clone)]
pub enum FootprintMode {
    Recording(Rc<dyn SnapshotSource>),
    Enforcing,
}

impl Default for FootprintMode {
    fn default() -> Self {
        FootprintMode::Enforcing
    }
}

#[derive(Clone, Default)]
pub struct Storage {
    pub footprint: Footprint,
    pub mode: FootprintMode,
    pub map: OrdMap<LedgerKey, Option<LedgerEntry>>,
}

impl Storage {
    pub fn with_enforcing_footprint_and_map(
        footprint: Footprint,
        map: OrdMap<LedgerKey, Option<LedgerEntry>>,
    ) -> Self {
        Self {
            mode: FootprintMode::Enforcing,
            footprint,
            map,
        }
    }

    pub fn with_recording_footprint(src: Rc<dyn SnapshotSource>) -> Self {
        Self {
            mode: FootprintMode::Recording(src),
            footprint: Footprint::default(),
            map: Default::default(),
        }
    }

    pub fn get(&mut self, key: &LedgerKey) -> Result<LedgerEntry, HostError> {
        let ty = AccessType::ReadOnly;
        match self.mode {
            FootprintMode::Recording(ref src) => {
                self.footprint.record_access(key, ty);
                // In recording mode we treat the map as a cache
                // that misses read-through to the underlying src.
                if !self.map.contains_key(key) {
                    self.map.insert(key.clone(), Some(src.get(key)?));
                }
            }
            FootprintMode::Enforcing => {
                self.footprint.enforce_access(key, ty)?;
            }
        };
        match self.map.get(key) {
            None => Err(ScHostStorageErrorCode::MissingKeyInGet.into()),
            Some(None) => Err(ScHostStorageErrorCode::GetOnDeletedKey.into()),
            Some(Some(val)) => Ok(val.clone()),
        }
    }

    fn put_opt(&mut self, key: &LedgerKey, val: Option<LedgerEntry>) -> Result<(), HostError> {
        let ty = AccessType::ReadWrite;
        match self.mode {
            FootprintMode::Recording(_) => {
                self.footprint.record_access(key, ty);
            }
            FootprintMode::Enforcing => {
                self.footprint.enforce_access(key, ty)?;
            }
        };
        self.map.insert(key.clone(), val);
        Ok(())
    }

    pub fn put(&mut self, key: &LedgerKey, val: &LedgerEntry) -> Result<(), HostError> {
        self.put_opt(key, Some(val.clone()))
    }

    pub fn del(&mut self, key: &LedgerKey) -> Result<(), HostError> {
        self.put_opt(key, None)
    }

    pub fn has(&mut self, key: &LedgerKey) -> Result<bool, HostError> {
        let ty = AccessType::ReadOnly;
        match self.mode {
            FootprintMode::Recording(ref src) => {
                self.footprint.record_access(key, ty);
                // We don't cache has() calls but we do
                // consult the cache before answering them.
                match self.map.get(key) {
                    Some(None) => Ok(false),
                    Some(Some(_)) => Ok(true),
                    None => src.has(key),
                }
            }
            FootprintMode::Enforcing => {
                self.footprint.enforce_access(key, ty)?;
                match self.map.get(key) {
                    Some(None) => Ok(false),
                    Some(Some(_)) => Ok(true),
                    None => Ok(false),
                }
            }
        }
    }
}

#[cfg(test)]
mod test_footprint {

    use super::*;
    use crate::xdr::{LedgerKeyContractData, ScVal};

    #[test]
    fn footprint_record_access() {
        let mut fp = Footprint::default();
        // record when key not exist
        let contract_id = [0; 32].into();
        let key = LedgerKey::ContractData(LedgerKeyContractData {
            contract_id,
            key: ScVal::I32(0),
        });
        fp.record_access(&key, AccessType::ReadOnly);
        assert_eq!(fp.0.contains_key(&key), true);
        assert_eq!(fp.0.get(&key), Some(&AccessType::ReadOnly));
        // record and change access
        fp.record_access(&key, AccessType::ReadWrite);
        assert_eq!(fp.0.get(&key), Some(&AccessType::ReadWrite));
        fp.record_access(&key, AccessType::ReadOnly);
        assert_eq!(fp.0.get(&key), Some(&AccessType::ReadWrite));
    }

    #[test]
    fn footprint_enforce_access() -> Result<(), HostError> {
        let contract_id = [0; 32].into();
        let key = LedgerKey::ContractData(LedgerKeyContractData {
            contract_id,
            key: ScVal::I32(0),
        });
        let om = OrdMap::unit(key.clone(), AccessType::ReadOnly);
        let mut fp = Footprint(om);
        fp.enforce_access(&key, AccessType::ReadOnly)?;
        fp.0.insert(key.clone(), AccessType::ReadWrite);
        fp.enforce_access(&key, AccessType::ReadOnly)?;
        fp.enforce_access(&key, AccessType::ReadWrite)?;
        Ok(())
    }

    #[test]
    fn footprint_enforce_access_not_exist() {
        let mut fp = Footprint::default();
        let contract_id = [0; 32].into();
        let key = LedgerKey::ContractData(LedgerKeyContractData {
            contract_id,
            key: ScVal::I32(0),
        });
        let res = fp.enforce_access(&key, AccessType::ReadOnly);
<<<<<<< HEAD
        assert!(HostError::result_is_err_status(
=======
        assert!(HostError::result_matches_err_status(
>>>>>>> 75298c8a
            res,
            ScHostStorageErrorCode::AccessToUnknownEntry
        ));
    }

    #[test]
    fn footprint_attempt_to_write_readonly_entry() {
        let contract_id = [0; 32].into();
        let key = LedgerKey::ContractData(LedgerKeyContractData {
            contract_id,
            key: ScVal::I32(0),
        });
        let om = OrdMap::unit(key.clone(), AccessType::ReadOnly);
        let mut fp = Footprint(om);
        let res = fp.enforce_access(&key, AccessType::ReadWrite);
<<<<<<< HEAD
        assert!(HostError::result_is_err_status(
=======
        assert!(HostError::result_matches_err_status(
>>>>>>> 75298c8a
            res,
            ScHostStorageErrorCode::ReadwriteAccessToReadonlyEntry
        ));
    }
}

#[cfg(test)]
mod test_storage {
    use stellar_contract_env_common::xdr::ScUnknownErrorCode;

    use super::*;
    #[allow(dead_code)]
    struct MockSnapshotSource(OrdMap<LedgerKey, LedgerEntry>);
    #[allow(dead_code)]
    impl MockSnapshotSource {
        fn get(&self, key: &LedgerKey) -> Result<LedgerEntry, HostError> {
            if let Some(val) = self.0.get(key) {
                Ok(val.clone())
            } else {
                Err(ScUnknownErrorCode::General.into())
            }
        }

        fn has(&self, key: &LedgerKey) -> Result<bool, HostError> {
            Ok(self.0.contains_key(key))
        }
    }
}<|MERGE_RESOLUTION|>--- conflicted
+++ resolved
@@ -210,11 +210,7 @@
             key: ScVal::I32(0),
         });
         let res = fp.enforce_access(&key, AccessType::ReadOnly);
-<<<<<<< HEAD
-        assert!(HostError::result_is_err_status(
-=======
         assert!(HostError::result_matches_err_status(
->>>>>>> 75298c8a
             res,
             ScHostStorageErrorCode::AccessToUnknownEntry
         ));
@@ -230,11 +226,7 @@
         let om = OrdMap::unit(key.clone(), AccessType::ReadOnly);
         let mut fp = Footprint(om);
         let res = fp.enforce_access(&key, AccessType::ReadWrite);
-<<<<<<< HEAD
-        assert!(HostError::result_is_err_status(
-=======
         assert!(HostError::result_matches_err_status(
->>>>>>> 75298c8a
             res,
             ScHostStorageErrorCode::ReadwriteAccessToReadonlyEntry
         ));
