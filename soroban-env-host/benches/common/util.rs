--- conflicted
+++ resolved
@@ -1,8 +1,4 @@
-<<<<<<< HEAD
-use soroban_env_host::{budget::AsBudget, Host, RawVal, I256};
-=======
-use soroban_env_host::{budget::AsBudget, Host, Val};
->>>>>>> 722ce984
+use soroban_env_host::{budget::AsBudget, Host, Val, I256};
 
 pub(crate) fn test_host() -> Host {
     let host = Host::default();
@@ -24,9 +20,8 @@
     soroban_test_wasms::COMPLEX,
 ];
 
-<<<<<<< HEAD
-pub(crate) fn to_rawval_u32<I: Iterator<Item = u32>>(vals: I) -> impl Iterator<Item = RawVal> {
-    vals.map(move |v| RawVal::from_u32(v).into())
+pub(crate) fn to_rawval_u32<I: Iterator<Item = u32>>(vals: I) -> impl Iterator<Item = Val> {
+    vals.map(move |v| Val::from_u32(v).into())
 }
 
 pub(crate) fn repeating_byte_i256(byte: u8, input: u64) -> I256 {
@@ -34,8 +29,4 @@
     let mut res = vec![0u8; 32 - input as usize];
     res.extend_from_slice(buf.as_slice());
     I256::from_be_bytes(res.try_into().unwrap())
-=======
-pub(crate) fn to_rawval_u32<I: Iterator<Item = u32>>(vals: I) -> impl Iterator<Item = Val> {
-    vals.map(move |v| Val::from_u32(v).into())
->>>>>>> 722ce984
 }